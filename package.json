{
  "name": "docthis",
  "displayName": "Document This",
  "description": "Automatically generates detailed JSDoc comments in TypeScript and JavaScript files.",
  "version": "0.4.4",
  "publisher": "joelday",
  "icon": "images/icon.svg",
  "galleryBanner": {
    "color": "#252627",
    "theme": "dark"
  },
  "license": "MIT",
  "licenseUrl": "LICENSE",
  "engines": {
    "vscode": "^1.9.0"
  },
  "categories": [
    "Other",
    "Snippets",
    "Languages"
  ],
  "activationEvents": [
    "*"
  ],
  "main": "./out/src/extension",
  "contributes": {
    "commands": [
      {
        "command": "docthis.documentThis",
        "title": "Document This"
      },
      {
        "command": "docthis.traceTypeScriptSyntaxNode",
        "title": "Trace TypeScript Syntax Node"
      }
    ],
    "menus": {
      "editor/context": [
        {
          "command": "docthis.documentThis"
        }
      ]
    },
    "keybindings": [
      {
        "command": "docthis.documentThis",
        "key": "ctrl+alt+d ctrl+alt+d"
      }
    ],
    "configuration": {
      "type": "object",
      "title": "Document This configuration",
      "properties": {
        "docthis.automaticForBlockComments": {
          "type": "boolean",
          "default": true,
          "description": "When enabled, typing /** triggers documentation automatically."
        },
        "docthis.includeTypes": {
          "type": "boolean",
          "default": true,
          "description": "When enabled, type information is added to comment tags."
        },
        "docthis.includeMemberOfOnClassMembers": {
          "type": "boolean",
          "default": true,
          "description": "When enabled, memberOf information is added to comment tags on class members."
        },
        "docthis.includeMemberOfOnInterfaceMembers": {
          "type": "boolean",
          "default": true,
          "description": "When enabled, memberOf information is added to comment tags on interface members."
        },
        "docthis.includeDescriptionTag": {
          "type": "boolean",
          "default": false,
          "description": "When enabled, JSDoc comments for functions and methods will include @description."
        },
        "docthis.enableHungarianNotationEvaluation": {
          "type": "boolean",
          "default": false,
          "description": "When enabled, hungarian notation will be used as a type hint."
        },
        "docthis.inferTypesFromNames": {
          "type": "boolean",
          "default": false,
          "description": "When enabled, will use names of params & methods as type hints."
<<<<<<< HEAD
        },
        "docthis.includeAuthorTag": {
          "type": "boolean",
          "default": false,
          "description": "When enabled, will display the @author JSDoc tag, see config -> docthis.authorName ."
        },
        "docthis.authorName": {
          "type": "string",
          "default": "(Set the text for this tag by adding docthis.authorName to your settings file.)",
          "description": "When docthis.includeAuthorTag is enabled, will display @author tag with the value set here."
=======
>>>>>>> e5c6734a
        }
      }
    }
  },
  "scripts": {
    "vscode:prepublish": "npm run compile",
    "lint": "node ./node_modules/tslint/bin/tslint src/**/*.ts",
    "compile": "npm run lint && tsc -p ./",
    "postinstall": "node ./node_modules/vscode/bin/install"
  },
  "devDependencies": {
    "@types/mocha": "^2.2.37",
    "@types/node": "^6.0.59",
    "tslint": "^4.3.1",
    "vscode": "^1.0.3"
  },
  "dependencies": {
    "typescript": "^2.2.0"
  },
  "bugs": {
    "url": "https://github.com/joelday/vscode-docthis/issues"
  },
  "repository": {
    "type": "git",
    "url": "https://github.com/joelday/vscode-docthis"
  }
}<|MERGE_RESOLUTION|>--- conflicted
+++ resolved
@@ -2,7 +2,7 @@
   "name": "docthis",
   "displayName": "Document This",
   "description": "Automatically generates detailed JSDoc comments in TypeScript and JavaScript files.",
-  "version": "0.4.4",
+  "version": "0.4.5",
   "publisher": "joelday",
   "icon": "images/icon.svg",
   "galleryBanner": {
@@ -85,7 +85,6 @@
           "type": "boolean",
           "default": false,
           "description": "When enabled, will use names of params & methods as type hints."
-<<<<<<< HEAD
         },
         "docthis.includeAuthorTag": {
           "type": "boolean",
@@ -96,8 +95,6 @@
           "type": "string",
           "default": "(Set the text for this tag by adding docthis.authorName to your settings file.)",
           "description": "When docthis.includeAuthorTag is enabled, will display @author tag with the value set here."
-=======
->>>>>>> e5c6734a
         }
       }
     }
