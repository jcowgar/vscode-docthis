--- conflicted
+++ resolved
@@ -2,11 +2,7 @@
   "name": "docthis",
   "displayName": "Document This",
   "description": "Automatically generates detailed JSDoc comments in TypeScript and JavaScript files.",
-<<<<<<< HEAD
-  "version": "0.4.6",
-=======
-  "version": "0.4.7",
->>>>>>> 046d2c97
+  "version": "0.4.8",
   "publisher": "joelday",
   "icon": "images/icon.png",
   "galleryBanner": {
