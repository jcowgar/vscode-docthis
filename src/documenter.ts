--- conflicted
+++ resolved
@@ -217,7 +217,6 @@
         }
     }
 
-<<<<<<< HEAD
     private _emitAuthor(sb: utils.SnippetStringBuilder) {
         if (vs.workspace.getConfiguration().get("docthis.includeAuthorTag", false)) {
             let author: string = vs.workspace.getConfiguration().get("docthis.authorName", "");
@@ -227,8 +226,6 @@
         }
     }
 
-=======
->>>>>>> e5c6734a
     private _emitVariableDeclaration(sb: utils.SnippetStringBuilder, node: ts.VariableDeclaration, sourceFile: ts.SourceFile) {
         for (const child of node.getChildren()) {
             const result = this._documentNode(sb, child, sourceFile);
